--- conflicted
+++ resolved
@@ -35,7 +35,6 @@
           method: post
 ```
 
-<<<<<<< HEAD
 ## Request parameters
 
 You can pass optional and required parameters to your functions, so you can use them in for example Api Gateway tests and SDK generation. Marking them as `true` will make them required, `false` will make them optional.
@@ -61,21 +60,10 @@
 ```
 
 In order for path variables to work, ApiGateway also needs them in the method path itself, like so:
-=======
-## Integration types
-
-Serverless supports the following integration types:
-
-- `lambda`
-- `lambda-proxy`
-
-Here's a simple example which demonstrates how you can set the `integration` type for your `http` event:
->>>>>>> 8f3bde84
-
-```yml
-# serverless.yml
-functions:
-<<<<<<< HEAD
+
+```yml
+# serverless.yml
+functions:
   create:
     handler: posts.post_detail
     events:
@@ -88,7 +76,18 @@
                 id: true
 ```
 
-=======
+## Integration types
+
+Serverless supports the following integration types:
+
+- `lambda`
+- `lambda-proxy`
+
+Here's a simple example which demonstrates how you can set the `integration` type for your `http` event:
+
+```yml
+# serverless.yml
+functions:
   get:
     handler: users.get
     events:
@@ -144,7 +143,6 @@
 Serverless ships with defaults for the request / response configuration (such as request templates, error code mappings,
 default passthrough behaviour) but you can always configure those accordingly when you set the `integration` type to `lambda`.
 
->>>>>>> 8f3bde84
 ## Request templates
 
 **Note:** The request configuration can only be used when the integration type is set to `lambda`.
