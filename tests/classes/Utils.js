'use strict';

const path = require('path');
const os = require('os');
const expect = require('chai').expect;
const fse = require('fs-extra');
const fs = require('fs');
const Serverless = require('../../lib/Serverless');
const testUtils = require('../../tests/utils');

const serverless = new Serverless();

describe('Utils', () => {
  describe('#dirExistsSync()', () => {
    describe('When reading a directory', () => {
      it('should detect if a directory exists', () => {
        const dir = serverless.utils.dirExistsSync(__dirname);
        expect(dir).to.equal(true);
      });

      it('should detect if a directory doesn\'t exist', () => {
        const noDir = serverless.utils.dirExistsSync(path.join(__dirname, '..', 'XYZ'));
        expect(noDir).to.equal(false);
      });
    });
  });

  describe('#fileExistsSync()', () => {
    describe('When reading a file', () => {
      it('should detect if a file exists', () => {
        const file = serverless.utils.fileExistsSync(__filename);
        expect(file).to.equal(true);
      });

      it('should detect if a file doesn\'t exist', () => {
        const noFile = serverless.utils.fileExistsSync(path.join(__dirname, 'XYZ.json'));
        expect(noFile).to.equal(false);
      });
    });
  });

  describe('#writeFileDir()', () => {
    it('should create a directory for the path of the given file', () => {
      const tmpDirPath = testUtils.getTmpDirPath();
      const rootDir = serverless.utils
        .writeFileDir(path.join(tmpDirPath, 'foo', 'bar', 'somefile.js'));

      expect(serverless.utils.dirExistsSync(path.join(rootDir, 'foo', 'bar'))).to.equal(true);
      // it should only create the directories and not the file
      expect(serverless.utils.fileExistsSync(path.join(rootDir, 'foo', 'bar', 'somefile.js')))
        .to.equal(false);
    });
  });

  describe('#writeFileSync()', () => {
    it('should write a .json file synchronously', () => {
      const tmpFilePath = testUtils.getTmpFilePath('anything.json');

      serverless.utils.writeFileSync(tmpFilePath, { foo: 'bar' });
      const obj = serverless.utils.readFileSync(tmpFilePath);

      expect(obj.foo).to.equal('bar');
    });

    it('should write a .yml file synchronously', () => {
      const tmpFilePath = testUtils.getTmpFilePath('anything.yml');

      serverless.utils.writeFileSync(tmpFilePath, { foo: 'bar' });

      return serverless.yamlParser.parse(tmpFilePath).then((obj) => {
        expect(obj.foo).to.equal('bar');
      });
    });

    it('should write a .yaml file synchronously', () => {
      const tmpFilePath = testUtils.getTmpFilePath('anything.yaml');

      serverless.utils.writeFileSync(tmpFilePath, { foo: 'bar' });

      return serverless.yamlParser.parse(tmpFilePath).then((obj) => {
        expect(obj.foo).to.equal('bar');
      });
    });

    it('should throw error if invalid path is provided', () => {
      expect(() => { serverless.utils.writeFileSync(null); }).to.throw(Error);
    });
  });

  describe('#writeFile()', () => {
    it('should write a file asynchronously', () => {
      const tmpFilePath = testUtils.getTmpFilePath('anything.json');

      // note: use return when testing promises otherwise you'll have unhandled rejection errors
      return serverless.utils.writeFile(tmpFilePath, { foo: 'bar' }).then(() => {
        const obj = serverless.utils.readFileSync(tmpFilePath);

        expect(obj.foo).to.equal('bar');
      });
    });
  });

  describe('#readFileSync()', () => {
    it('should read a file synchronously', () => {
      const tmpFilePath = testUtils.getTmpFilePath('anything.json');

      serverless.utils.writeFileSync(tmpFilePath, { foo: 'bar' });
      const obj = serverless.utils.readFileSync(tmpFilePath);

      expect(obj.foo).to.equal('bar');
    });

    it('should read a filename extension .yml', () => {
      const tmpFilePath = testUtils.getTmpFilePath('anything.yml');

      serverless.utils.writeFileSync(tmpFilePath, { foo: 'bar' });
      const obj = serverless.utils.readFileSync(tmpFilePath);

      expect(obj.foo).to.equal('bar');
    });

    it('should read a filename extension .yaml', () => {
      const tmpFilePath = testUtils.getTmpFilePath('anything.yaml');

      serverless.utils.writeFileSync(tmpFilePath, { foo: 'bar' });
      const obj = serverless.utils.readFileSync(tmpFilePath);

      expect(obj.foo).to.equal('bar');
    });

    it('should throw YAMLException with filename if yml file is invalid format', () => {
      const tmpFilePath = testUtils.getTmpFilePath('invalid.yml');

      serverless.utils.writeFileSync(tmpFilePath, ': a');

      expect(() => {
        serverless.utils.readFileSync(tmpFilePath);
      }).to.throw(new RegExp(`in "${tmpFilePath}"`));
    });
  });

  describe('#readFile()', () => {
    it('should read a file asynchronously', () => {
      const tmpFilePath = testUtils.getTmpFilePath('anything.json');

      serverless.utils.writeFileSync(tmpFilePath, { foo: 'bar' });

      // note: use return when testing promises otherwise you'll have unhandled rejection errors
      return serverless.utils.readFile(tmpFilePath).then((obj) => {
        expect(obj.foo).to.equal('bar');
      });
    });
  });

  describe('#walkDirSync()', () => {
    it('should return an array with corresponding paths to the found files', () => {
      const tmpDirPath = testUtils.getTmpDirPath();

      const nestedDir1 = path.join(tmpDirPath, 'foo');
      const nestedDir2 = path.join(tmpDirPath, 'foo', 'bar');
      const nestedDir3 = path.join(tmpDirPath, 'baz');

      const tmpFilePath1 = path.join(nestedDir1, 'foo.js');
      const tmpFilePath2 = path.join(nestedDir2, 'bar.js');
      const tmpFilePath3 = path.join(nestedDir3, 'baz.js');

      serverless.utils.writeFileSync(tmpFilePath1, 'foo');
      serverless.utils.writeFileSync(tmpFilePath2, 'bar');
      serverless.utils.writeFileSync(tmpFilePath3, 'baz');

      const filePaths = serverless.utils.walkDirSync(tmpDirPath);

      expect(filePaths).to.include(tmpFilePath1);
      expect(filePaths).to.include(tmpFilePath2);
      expect(filePaths).to.include(tmpFilePath3);
    });
  });

  describe('#copyDirContentsSync()', () => {
    it('recursively copy directory files', () => {
      const tmpSrcDirPath = path.join(process.cwd(), 'testSrc');
      const tmpDestDirPath = path.join(process.cwd(), 'testDest');

      const srcFile1 = path.join(tmpSrcDirPath, 'file1.txt');
      const srcFile2 = path.join(tmpSrcDirPath, 'folder', 'file2.txt');
      const srcFile3 = path.join(tmpSrcDirPath, 'folder', 'folder', 'file3.txt');

      const destFile1 = path.join(tmpDestDirPath, 'file1.txt');
      const destFile2 = path.join(tmpDestDirPath, 'folder', 'file2.txt');
      const destFile3 = path.join(tmpDestDirPath, 'folder', 'folder', 'file3.txt');

      serverless.utils.writeFileSync(srcFile1, 'foo');
      serverless.utils.writeFileSync(srcFile2, 'foo');
      serverless.utils.writeFileSync(srcFile3, 'foo');

      serverless.utils.copyDirContentsSync(tmpSrcDirPath, tmpDestDirPath);

      expect(serverless.utils.fileExistsSync(destFile1)).to.equal(true);
      expect(serverless.utils.fileExistsSync(destFile2)).to.equal(true);
      expect(serverless.utils.fileExistsSync(destFile3)).to.equal(true);
    });
  });

  describe('#generateShortId()', () => {
    it('should generate a shortId', () => {
      const id = serverless.utils.generateShortId();
      expect(id).to.be.a('string');
    });

    it('should generate a shortId for the given length', () => {
      const id = serverless.utils.generateShortId(6);
      expect(id.length).to.be.equal(6);
    });
  });

  describe('#findServicePath()', () => {
    const testDir = process.cwd();

    it('should detect if the CWD is a service directory when using Serverless .yaml files', () => {
      const tmpDirPath = testUtils.getTmpDirPath();
      const tmpFilePath = path.join(tmpDirPath, 'serverless.yaml');

      serverless.utils.writeFileSync(tmpFilePath, 'foo');
      process.chdir(tmpDirPath);

      const servicePath = serverless.utils.findServicePath();

      expect(servicePath).to.not.equal(null);
    });

    it('should detect if the CWD is a service directory when using Serverless .yml files', () => {
      const tmpDirPath = testUtils.getTmpDirPath();
      const tmpFilePath = path.join(tmpDirPath, 'serverless.yml');

      serverless.utils.writeFileSync(tmpFilePath, 'foo');
      process.chdir(tmpDirPath);

      const servicePath = serverless.utils.findServicePath();

      expect(servicePath).to.not.equal(null);
    });

    it('should detect if the CWD is not a service directory', () => {
      // just use the root of the tmpdir because findServicePath will
      // also check parent directories (and may find matching tmp dirs
      // from old tests)
      const tmpDirPath = os.tmpdir();
      process.chdir(tmpDirPath);

      const servicePath = serverless.utils.findServicePath();

      expect(servicePath).to.equal(null);
    });

    afterEach(() => {
      // always switch back to the test directory
      // so that we have a clean state
      process.chdir(testDir);
    });
  });
<<<<<<< HEAD
});
=======

  describe('#track()', () => {
    let serverlessPath;

    beforeEach(() => {
      serverless.init();

      // create a new tmpDir for the serverlessPath
      const tmpDirPath = testUtils.getTmpDirPath();
      fse.mkdirsSync(tmpDirPath);

      serverlessPath = tmpDirPath;
      serverless.config.serverlessPath = tmpDirPath;

      // add some mock data to the serverless service object
      serverless.service.functions = {
        foo: {
          memorySize: 47,
          timeout: 11,
          events: [
            {
              http: 'GET foo',
            },
          ],
        },
        bar: {
          events: [
            {
              http: 'GET foo',
              s3: 'someBucketName',
            },
          ],
        },
      };
    });

    it('should create a new file with a tracking id if not found', () => {
      const trackingIdFilePath = path.join(serverlessPath, 'tracking-id');

      return serverless.utils.track(serverless).then(() => {
        expect(fs.readFileSync(trackingIdFilePath).toString().length).to.be.above(1);
      });
    });

    it('should re-use an existing file which contains the tracking id if found', () => {
      const trackingIdFilePath = path.join(serverlessPath, 'tracking-id');
      const trackingId = 'some-tracking-id';

      // create a new file with a tracking id
      fse.ensureFileSync(trackingIdFilePath);
      fs.writeFileSync(trackingIdFilePath, trackingId);

      return serverless.utils.track(serverless).then(() => {
        expect(fs.readFileSync(trackingIdFilePath).toString()).to.be.equal(trackingId);
      });
    });
  });
});
>>>>>>> 10a638b7
<|MERGE_RESOLUTION|>--- conflicted
+++ resolved
@@ -258,9 +258,6 @@
       process.chdir(testDir);
     });
   });
-<<<<<<< HEAD
-});
-=======
 
   describe('#track()', () => {
     let serverlessPath;
@@ -318,5 +315,4 @@
       });
     });
   });
-});
->>>>>>> 10a638b7
+});