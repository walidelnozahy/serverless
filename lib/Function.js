--- conflicted
+++ resolved
@@ -116,7 +116,6 @@
 
   setEvent(event) {
     let _this = this,
-<<<<<<< HEAD
       added = false;
 
     for (let i = 0; i < _this.events.length; i++){
@@ -126,78 +125,6 @@
         e = instance.fromObject(event);
         added = true;
       }
-=======
-      functionJson;
-
-    return BbPromise.try(function() {
-
-        // Validate: Check project path is set
-        if (!_this._S.hasProject()) throw new SError('Function could not be loaded because no project path has been set on Serverless instance');
-
-        // Validate: Check function exists
-        if (!SUtils.fileExistsSync(path.join(_this._config.fullPath, 's-function.json'))) {
-          throw new SError('Function could not be loaded because it does not exist in your project: ' + _this._config.sPath);
-        }
-
-        functionJson = SUtils.readAndParseJsonSync(path.join(_this._config.fullPath, 's-function.json'));
-        return functionJson.endpoints ? functionJson.endpoints : [];
-      })
-      .each(function(e, i) {
-
-        // Add Endpoint Class Instances
-        functionJson.endpoints[i] = new _this._S.classes.Endpoint(_this._S, _this, {
-          sPath:  _this._config.sPath +  '@' + e.path + '~' + e.method
-        });
-
-        functionJson.endpoints[i].set( e );
-      })
-      .then(function() {
-        return functionJson.events ? functionJson.events : [];
-      })
-      .each(function(e, i) {
-
-        // Add Endpoint Class Instances
-        functionJson.events[i] = new _this._S.classes.Event(_this._S, _this, {
-          sPath:  _this._config.sPath +  '#' + e.name
-        });
-
-        functionJson.events[i].set( e );
-      })
-      .then(function() {
-        let templates = [];
-        let p = _this.getFullPath();
-
-        while( !_this._S.classes.Component.isComponentDir( p ) ) {
-          if( SUtils.fileExistsSync(path.join(p, 's-templates.json'))) {
-            let template = JSON.parse(fs.readFileSync(path.join(p, 's-templates.json'), 'utf8'));
-            templates.unshift(template);
-          }
-          p = path.join( p, '..' );
-        }
-
-        functionJson.templates = _.merge.apply( _, templates );
-      })
-      .then(function() {
-
-        // Merge
-        _.assign(_this, functionJson);
-        return _this;
-      });
-  }
-
-  /**
-   * Get
-   * - Return data
-   */
-
-  get() {
-
-    let _this = this;
-
-    let clone  = _.cloneDeep(_this);
-    for (let i = 0; i < _this.endpoints.length; i++) {
-      clone.endpoints[i] = _this.endpoints[i].get();
->>>>>>> 9f26af2f
     }
 
     if (!added) {
@@ -234,113 +161,6 @@
     return name;
   }
 
-<<<<<<< HEAD
-=======
-  /**
-   * getPopulated
-   * - Fill in templates then variables
-   * - Returns Promise
-   */
-
-  getPopulated(options) {
-
-    let _this = this;
-
-    options = options || {};
-
-    // Validate: Check Stage & Region
-    if (!options.stage || !options.region) throw new SError('Both "stage" and "region" params are required');
-
-    // Validate: Check project path is set
-    if (!_this._S.hasProject()) throw new SError('Function could not be populated because no project path has been set on Serverless instance');
-
-    // Populate
-    let clone       = _this.get();
-    clone           = SUtils.populate(_this._S.state.getMeta(), _this.getTemplates(), clone, options.stage, options.region);
-    clone.endpoints = _this.endpoints.map( endpoint => endpoint.getPopulated(options) );
-    return clone;
-  }
-
-  /**
-   * Get Templates
-   * - Returns clone of templates
-   * - Inherits parent templates
-   */
-
-  getTemplates() {
-    return _.merge(
-      this.getProject().getTemplates(),
-      this.getComponent().getTemplates(),
-      _.cloneDeep(this.templates)
-    );
-  }
-
-  /**
-   * Save
-   * - Saves data to file system
-   * - Returns promise
-   */
-
-  save(options) {
-
-    let _this = this;
-
-    return new BbPromise.try(function() {
-
-      // Validate: Check project path is set
-      if (!_this._S.hasProject()) throw new SError('Function could not be saved because no project path has been set on Serverless instance');
-
-      // Create if does not exist
-      if (!SUtils.fileExistsSync(path.join(_this._config.fullPath, 's-function.json'))) {
-        return _this._create();
-      }
-    })
-      .then(function() {
-
-        // If templates, save templates
-        if (_this.templates && Object.keys(_this.templates).length) {
-          return SUtils.writeFile(path.join(_this._config.fullPath, 's-templates.json'), JSON.stringify(_this.templates, null, 2));
-        }
-      })
-      .then(function() {
-
-        let clone = _this.get();
-
-        // Strip properties
-        if (clone.templates) delete clone.templates;
-
-        // Write file
-        return SUtils.writeFile(path.join(_this._config.fullPath, 's-function.json'),
-          JSON.stringify(clone, null, 2));
-      })
-      .then(function() {
-        return _this;
-      })
-  }
-
-  /**
-   * Create (scaffolding)
-   * - Returns promise
-   */
-
-  _create() {
-
-    return fs.mkdirAsync(this._config.fullPath).then(() => {
-      let subFolderLevel = this._config.sPath.split('/').length - 1,
-          fnRootPath   = _.repeat('../', subFolderLevel);
-
-      return BbPromise.all([
-        SUtils.writeFile(path.join(this._config.fullPath, 'event.json'), '{}'),
-        this.getRuntime().populateFunctionFolder( fnRootPath, this._config.fullPath )
-      ]);
-    });
-  }
-
-  getRuntime() {
-    return this._component.getRuntime();
-  }
-
->>>>>>> 9f26af2f
   getName() {
     return this.name;
   }
