'use strict';

const expect = require('chai').expect;
const sinon = require('sinon');
const AwsProvider = require('../../../../provider/awsProvider');
const AwsCompileApigEvents = require('./index');
const Serverless = require('../../../../../../Serverless');
const validate = require('../../../../lib/validate');
const disassociateUsagePlan = require('./lib/disassociateUsagePlan');

describe('AwsCompileApigEvents', () => {
  let awsCompileApigEvents;

  beforeEach(() => {
    const serverless = new Serverless();
    serverless.service.environment = {
      vars: {},
      stages: {
        dev: {
          vars: {},
          regions: {
            'us-east-1': {
              vars: {},
            },
          },
        },
      },
    };
    const options = {
      stage: 'dev',
      region: 'us-east-1',
    };
    serverless.setProvider('aws', new AwsProvider(serverless, options));
    awsCompileApigEvents = new AwsCompileApigEvents(serverless, options);
  });

  describe('#constructor()', () => {
    let compileRestApiStub;
    let compileResourcesStub;
    let compileMethodsStub;
    let compileDeploymentStub;
    let compileUsagePlanStub;
    let compilePermissionsStub;
    let compileStageStub;
<<<<<<< HEAD
=======
    let checkForBreakingChangesStub;
>>>>>>> d4f2161d
    let disassociateUsagePlanStub;

    beforeEach(() => {
      compileRestApiStub = sinon
        .stub(awsCompileApigEvents, 'compileRestApi').resolves();
      compileResourcesStub = sinon
        .stub(awsCompileApigEvents, 'compileResources').resolves();
      compileMethodsStub = sinon
        .stub(awsCompileApigEvents, 'compileMethods').resolves();
      compileDeploymentStub = sinon
        .stub(awsCompileApigEvents, 'compileDeployment').resolves();
      compileUsagePlanStub = sinon
        .stub(awsCompileApigEvents, 'compileUsagePlan').resolves();
      compilePermissionsStub = sinon
        .stub(awsCompileApigEvents, 'compilePermissions').resolves();
      compileStageStub = sinon
        .stub(awsCompileApigEvents, 'compileStage').resolves();
<<<<<<< HEAD
=======
      checkForBreakingChangesStub = sinon
        .stub(awsCompileApigEvents, 'checkForBreakingChanges').resolves();
>>>>>>> d4f2161d
      disassociateUsagePlanStub = sinon
        .stub(disassociateUsagePlan, 'disassociateUsagePlan').resolves();
    });

    afterEach(() => {
      awsCompileApigEvents.compileRestApi.restore();
      awsCompileApigEvents.compileResources.restore();
      awsCompileApigEvents.compileMethods.restore();
      awsCompileApigEvents.compileDeployment.restore();
      awsCompileApigEvents.compileUsagePlan.restore();
      awsCompileApigEvents.compilePermissions.restore();
      awsCompileApigEvents.compileStage.restore();
      awsCompileApigEvents.checkForBreakingChanges.restore();
      disassociateUsagePlan.disassociateUsagePlan.restore();
    });

    it('should have hooks', () => expect(awsCompileApigEvents.hooks).to.be.not.empty);

    it('should set the provider variable to be an instanceof AwsProvider', () =>
      expect(awsCompileApigEvents.provider).to.be.instanceof(AwsProvider));

    it('should setup an empty array to gather the method logical ids', () =>
      expect(awsCompileApigEvents.apiGatewayMethodLogicalIds).to.deep.equal([]));

    it('should run "package:compileEvents" promise chain in order', () => {
      const validateStub = sinon
        .stub(awsCompileApigEvents, 'validate').returns({
          events: [
            {
              functionName: 'first',
              http: {
                path: 'users',
                method: 'POST',
              },
            },
          ],
        });

      return awsCompileApigEvents.hooks['package:compileEvents']().then(() => {
        expect(validateStub.calledOnce).to.be.equal(true);
        expect(compileRestApiStub.calledAfter(validateStub)).to.be.equal(true);
        expect(compileResourcesStub.calledAfter(compileRestApiStub)).to.be.equal(true);
        expect(compileMethodsStub.calledAfter(compileResourcesStub)).to.be.equal(true);
        expect(compileDeploymentStub.calledAfter(compileMethodsStub)).to.be.equal(true);
        expect(compileStageStub.calledAfter(compileDeploymentStub)).to.be.equal(true);
        expect(compileUsagePlanStub.calledAfter(compileStageStub)).to.be.equal(true);
        expect(compilePermissionsStub.calledAfter(compileUsagePlanStub)).to.be.equal(true);
        expect(compileStageStub.calledAfter(compilePermissionsStub)).to.be.equal(true);
        expect(checkForBreakingChangesStub.calledAfter(compileStageStub)).to.be.equal(true);

        awsCompileApigEvents.validate.restore();
      });
    });

    it('should run "before:remove:remove" promise chain in order', () => {
      const validateStub = sinon.stub(validate, 'validate').returns();

      return awsCompileApigEvents.hooks['before:remove:remove']().then(() => {
        expect(validateStub.calledOnce).to.equal(true);
        expect(disassociateUsagePlanStub.calledAfter(validateStub)).to.equal(true);

        validate.validate.restore();
      });
    });

    it('should resolve if no functions are given', () => {
      awsCompileApigEvents.serverless.service.functions = {};

      return awsCompileApigEvents.hooks['package:compileEvents']();
    });
  });
});<|MERGE_RESOLUTION|>--- conflicted
+++ resolved
@@ -42,10 +42,7 @@
     let compileUsagePlanStub;
     let compilePermissionsStub;
     let compileStageStub;
-<<<<<<< HEAD
-=======
     let checkForBreakingChangesStub;
->>>>>>> d4f2161d
     let disassociateUsagePlanStub;
 
     beforeEach(() => {
@@ -63,11 +60,8 @@
         .stub(awsCompileApigEvents, 'compilePermissions').resolves();
       compileStageStub = sinon
         .stub(awsCompileApigEvents, 'compileStage').resolves();
-<<<<<<< HEAD
-=======
       checkForBreakingChangesStub = sinon
         .stub(awsCompileApigEvents, 'checkForBreakingChanges').resolves();
->>>>>>> d4f2161d
       disassociateUsagePlanStub = sinon
         .stub(disassociateUsagePlan, 'disassociateUsagePlan').resolves();
     });
@@ -112,8 +106,7 @@
         expect(compileResourcesStub.calledAfter(compileRestApiStub)).to.be.equal(true);
         expect(compileMethodsStub.calledAfter(compileResourcesStub)).to.be.equal(true);
         expect(compileDeploymentStub.calledAfter(compileMethodsStub)).to.be.equal(true);
-        expect(compileStageStub.calledAfter(compileDeploymentStub)).to.be.equal(true);
-        expect(compileUsagePlanStub.calledAfter(compileStageStub)).to.be.equal(true);
+        expect(compileUsagePlanStub.calledAfter(compileDeploymentStub)).to.be.equal(true);
         expect(compilePermissionsStub.calledAfter(compileUsagePlanStub)).to.be.equal(true);
         expect(compileStageStub.calledAfter(compilePermissionsStub)).to.be.equal(true);
         expect(checkForBreakingChangesStub.calledAfter(compileStageStub)).to.be.equal(true);
