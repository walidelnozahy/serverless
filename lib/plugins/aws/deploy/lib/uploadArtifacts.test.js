--- conflicted
+++ resolved
@@ -323,13 +323,8 @@
 
       sinon.spy(awsDeploy.serverless.cli, 'log');
 
-<<<<<<< HEAD
-      return awsDeploy.uploadFunctions().then(() => {
+      return awsDeploy.uploadFunctionsAndLayers().then(() => {
         const expected = 'Uploading service new-service.zip file to S3 (1 KB)...';
-=======
-      return awsDeploy.uploadFunctionsAndLayers().then(() => {
-        const expected = 'Uploading service .zip file to S3 (1 KB)...';
->>>>>>> 90717e04
         expect(awsDeploy.serverless.cli.log.calledWithExactly(expected)).to.be.equal(true);
       });
     });
