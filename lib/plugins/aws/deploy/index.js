--- conflicted
+++ resolved
@@ -53,11 +53,7 @@
         .then(this.setBucketName)
         .then(this.uploadArtifacts)
         .then(this.updateStack)
-<<<<<<< HEAD
-=======
-        .then((cfData) => this.monitorStack('update', cfData))
         .then(this.cleanupS3Bucket)
->>>>>>> da2a5ef9
         .then(() => {
           if (this.options.noDeploy) this.serverless.cli.log('Did not deploy due to --noDeploy');
         }),
